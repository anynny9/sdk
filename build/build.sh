#!/bin/bash

build=false
ci=false
configuration="Debug"
dogfood=false
log=false
pack=false
prepareMachine=false
rebuild=false
restore=false
sign=false
solution=""
test=false
perf=false
verbosity="minimal"
properties=()

while [[ $# -gt 0 ]]; do
  lowerI="$(echo "$1" | awk '{print tolower($0)}')"
  case $lowerI in
    --build)
      build=true
      shift 1
      ;;
    --ci)
      ci=true
      shift 1
      ;;
    --configuration)
      configuration=$2
      shift 2
      ;;
    --dogfood)
      dogfood=true
      shift 1
      ;;
    --help)
      echo "Common settings:"
      echo "  --configuration <value>  Build configuration Debug, Release"
      echo "  --verbosity <value>      Msbuild verbosity (q[uiet], m[inimal], n[ormal], d[etailed], and diag[nostic])"
      echo "  --help                   Print help and exit"
      echo ""
      echo "Actions:"
      echo "  --restore                Restore dependencies"
      echo "  --build                  Build solution"
      echo "  --rebuild                Rebuild solution"
      echo "  --test                   Run all unit tests in the solution"
      echo "  --perf                   Run all performance tests in the solution"
      echo "  --sign                   Sign build outputs"
      echo "  --pack                   Package build outputs into NuGet packages and Willow components"
      echo ""
      echo "Advanced settings:"
      echo "  --dogfood                Setup a dogfood environment using the local build"
      echo "                           For this to have an effect, you will need to source the build script."
      echo "                           If this option is specified, any actions (such as --build or --restore)"
      echo "                           will be ignored."
      echo "  --solution <value>       Path to solution to build"
      echo "  --ci                     Set when running on CI server"
      echo "  --log                    Enable logging (by default on CI)"
      echo "  --prepareMachine         Prepare machine for CI run"
      echo ""
      echo "Command line arguments not listed above are passed through to MSBuild."
      exit 0
      ;;
    --log)
      log=true
      shift 1
      ;;
    --pack)
      pack=true
      shift 1
      ;;
    --prepareMachine)
      prepareMachine=true
      shift 1
      ;;
    --rebuild)
      rebuild=true
      shift 1
      ;;
    --restore)
      restore=true
      shift 1
      ;;
    --sign)
      sign=true
      shift 1
      ;;
    --solution)
      solution=$2
      shift 2
      ;;
    --test)
      test=true
      shift 1
      ;;
    --Perf)
      perf=true
      shift 1
      ;;
    --verbosity)
      verbosity=$2
      shift 2
      ;;
    *)
      properties+=("$1")
      shift 1
      ;;
  esac
done

function CreateDirectory {
  if [ ! -d "$1" ]
  then
    mkdir -p "$1"
  fi
}

function GetVersionsPropsVersion {
  echo "$( awk -F'[<>]' "/<$1>/{print \$3}" "$VersionsProps" )"
}

function InstallDotNetCli {
  DotNetCliVersion="$( GetVersionsPropsVersion DotNetCliVersion )"
  DotNetInstallVerbosity=""

  if $dogfood
  then
    export SDK_REPO_ROOT="$RepoRoot"
    export SDK_CLI_VERSION="$DotNetCliVersion"
    export MSBuildSDKsPath="$ArtifactsConfigurationDir/bin/Sdks"
    export DOTNET_MSBUILD_SDK_RESOLVER_SDKS_DIR="$MSBuildSDKsPath"
    export NETCoreSdkBundledVersionsProps="$DotNetRoot/sdk/$DotNetCliVersion/Microsoft.NETCoreSdk.BundledVersions.props"
    export CustomAfterMicrosoftCommonTargets="$MSBuildSDKsPath/Microsoft.NET.Build.Extensions/msbuildExtensions-ver/Microsoft.Common.Targets/ImportAfter/Microsoft.NET.Build.Extensions.targets"
    export MicrosoftNETBuildExtensionsTargets="$CustomAfterMicrosoftCommonTargets"
  fi

  if [ -z "$DOTNET_INSTALL_DIR" ]
  then
    export DOTNET_INSTALL_DIR="$ArtifactsDir/.dotnet/$DotNetCliVersion"
  fi

  DotNetRoot=$DOTNET_INSTALL_DIR
  DotNetInstallScript="$DotNetRoot/dotnet-install.sh"

  if [ ! -a "$DotNetInstallScript" ]
  then
    CreateDirectory "$DotNetRoot"
    curl "https://dot.net/v1/dotnet-install.sh" -sSL -o "$DotNetInstallScript"
  fi

  if [[ "$(echo "$verbosity" | awk '{print tolower($0)}')" == "diagnostic" ]]
  then
    DotNetInstallVerbosity="--verbose"
  fi

  # Install a stage 0
  SdkInstallDir="$DotNetRoot/sdk/$DotNetCliVersion"

  if [ ! -d "$SdkInstallDir" ]
  then
    bash "$DotNetInstallScript" --version "$DotNetCliVersion" $DotNetInstallVerbosity
    LASTEXITCODE=$?

    if [ $LASTEXITCODE != 0 ]
    then
      echo "Failed to install stage0"
      return $LASTEXITCODE
    fi
  fi

  # Install 1.0 shared framework
  NetCoreApp10Version="1.0.5"
  NetCoreApp10Dir="$DotNetRoot/shared/Microsoft.NETCore.App/$NetCoreApp10Version"

  if [ ! -d "$NetCoreApp10Dir" ]
  then
    bash "$DotNetInstallScript" --version $NetCoreApp10Version --shared-runtime $DotNetInstallVerbosity
    LASTEXITCODE=$?

    if [ $LASTEXITCODE != 0 ]
    then
      echo "Failed to install 1.0 shared framework"
      return $LASTEXITCODE
    fi
  fi

  # Install 1.1 shared framework
  NetCoreApp11Version="1.1.2"
  NetCoreApp11Dir="$DotNetRoot/shared/Microsoft.NETCore.App/$NetCoreApp11Version"

  if [ ! -d "$NetCoreApp11Dir" ]
  then
    bash "$DotNetInstallScript" --version $NetCoreApp11Version --shared-runtime $DotNetInstallVerbosity
    LASTEXITCODE=$?

    if [ $LASTEXITCODE != 0 ]
    then
      echo "Failed to install 1.1 shared framework"
      return $LASTEXITCODE
    fi
  fi

  # Install 2.0 shared framework
  NetCoreApp20Version="2.0.0"
  NetCoreApp20Dir="$DotNetRoot/shared/Microsoft.NETCore.App/$NetCoreApp20Version"

  if [ ! -d "$NetCoreApp20Dir" ]
  then
    bash "$DotNetInstallScript" --version $NetCoreApp20Version --shared-runtime $DotNetInstallVerbosity
    LASTEXITCODE=$?

    if [ $LASTEXITCODE != 0 ]
    then
      echo "Failed to install 2.0 shared framework"
      return $LASTEXITCODE
    fi
  fi

  # Put the stage 0 on the path
  export PATH="$DotNetRoot:$PATH"

  # Disable first run since we want to control all package sources
  export DOTNET_SKIP_FIRST_TIME_EXPERIENCE=1

  # Don't resolve runtime, shared framework, or SDK from other locations
  export DOTNET_MULTILEVEL_LOOKUP=0
}

function InstallRepoToolset {
  RepoToolsetVersion="$( GetVersionsPropsVersion RoslynToolsRepoToolsetVersion )"
  RepoToolsetDir="$NuGetPackageRoot/roslyntools.repotoolset/$RepoToolsetVersion/tools"
  RepoToolsetBuildProj="$RepoToolsetDir/Build.proj"

  if $ci || $log
  then
    CreateDirectory "$LogDir"
    logCmd="/bl:$LogDir/Build.binlog"
  else
    logCmd=""
  fi

  if [ ! -d "$RepoToolsetBuildProj" ]
  then
    ToolsetProj="$ScriptRoot/Toolset.proj"
    dotnet msbuild "$ToolsetProj" /t:restore /m /nologo /clp:Summary /warnaserror "/v:$verbosity" $logCmd
    LASTEXITCODE=$?

    if [ $LASTEXITCODE != 0 ]
    then
      echo "Failed to build $ToolsetProj"
      return $LASTEXITCODE
    fi
  fi
}

function Build {
  if ! InstallDotNetCli
  then
    return $?
  fi

  if ! InstallRepoToolset
  then
    return $?
  fi

  if $prepareMachine
  then
    CreateDirectory "$NuGetPackageRoot"
    dotnet nuget locals all --clear
    LASTEXITCODE=$?

    if [ $LASTEXITCODE != 0 ]
    then
      echo "Failed to clear NuGet cache"
      return $LASTEXITCODE
    fi
  fi

  if [ $dogfood != true ]
  then
    if $ci || $log
    then
<<<<<<< HEAD
      CreateDirectory $LogDir
=======
      CreateDirectory "$LogDir"
>>>>>>> 44dcddaa
      logCmd="/bl:$LogDir/Build.binlog"
    else
      logCmd=""
    fi

<<<<<<< HEAD
    if [ -z $solution ]
=======
    if [ -z "$solution" ]
>>>>>>> 44dcddaa
    then
      solution="$RepoRoot/sdk.sln"
    fi

<<<<<<< HEAD
    dotnet msbuild $RepoToolsetBuildProj /m /nologo /clp:Summary /warnaserror /v:$verbosity $logCmd /p:Configuration=$configuration /p:SolutionPath=$solution /p:Restore=$restore /p:Build=$build /p:Rebuild=$rebuild /p:Deploy=$deploy /p:Test=$test /p:Sign=$sign /p:Pack=$pack /p:CIBuild=$ci $properties
=======
    dotnet msbuild $RepoToolsetBuildProj /m /nologo /clp:Summary /warnaserror "/v:$verbosity" $logCmd "/p:Configuration=$configuration" "/p:SolutionPath=$solution" /p:Restore=$restore /p:Build=$build /p:Rebuild=$rebuild /p:Deploy=$deploy /p:Test=$test /p:PerformanceTest=$perf /p:Sign=$sign /p:Pack=$pack /p:CIBuild=$ci "${properties[@]}"
>>>>>>> 44dcddaa
    LASTEXITCODE=$?

    if [ $LASTEXITCODE != 0 ]
    then
      echo "Failed to build $RepoToolsetBuildProj"
      return $LASTEXITCODE
    fi
  fi
}

function StopProcesses {
  echo "Killing running build processes..."
  pkill -9 "msbuild"
  pkill -9 "vbcscompiler"
}

SOURCE="${BASH_SOURCE[0]}"
while [ -h "$SOURCE" ]; do # resolve $SOURCE until the file is no longer a symlink
  ScriptRoot="$( cd -P "$( dirname "$SOURCE" )" && pwd )"
  SOURCE="$(readlink "$SOURCE")"
  [[ $SOURCE != /* ]] && SOURCE="$ScriptRoot/$SOURCE" # if $SOURCE was a relative symlink, we need to resolve it relative to the path where the symlink file was located
done
ScriptRoot="$( cd -P "$( dirname "$SOURCE" )" && pwd )"

RepoRoot="$ScriptRoot/.."
if [ -z $DOTNET_SDK_ARTIFACTS_DIR ]
then
  ArtifactsDir="$RepoRoot/artifacts"
else
  ArtifactsDir="$DOTNET_SDK_ARTIFACTS_DIR"
fi


ArtifactsConfigurationDir="$ArtifactsDir/$configuration"
LogDir="$ArtifactsConfigurationDir/log"
VersionsProps="$ScriptRoot/Versions.props"

# HOME may not be defined in some scenarios, but it is required by NuGet
if [ -z "$HOME" ]
then
  export HOME="$ArtifactsDir/.home/"
  CreateDirectory "$HOME"
fi

if $ci
then
  TempDir="$ArtifactsConfigurationDir/tmp"
  CreateDirectory "$TempDir"

  export TEMP="$TempDir"
  export TMP="$TempDir"
fi

if [ -z "$NUGET_PACKAGES" ]
then
  export NUGET_PACKAGES="$HOME/.nuget/packages"
fi

NuGetPackageRoot=$NUGET_PACKAGES

Build
LASTEXITCODE=$?

if $ci && $prepareMachine
then
  StopProcesses
fi

# The script should be sourced if using --dogfood, which means in that case we don't want to exit
if [ $dogfood = true ]
then
  return $LASTEXITCODE
else
  exit $LASTEXITCODE
fi<|MERGE_RESOLUTION|>--- conflicted
+++ resolved
@@ -283,30 +283,18 @@
   then
     if $ci || $log
     then
-<<<<<<< HEAD
-      CreateDirectory $LogDir
-=======
       CreateDirectory "$LogDir"
->>>>>>> 44dcddaa
       logCmd="/bl:$LogDir/Build.binlog"
     else
       logCmd=""
     fi
 
-<<<<<<< HEAD
-    if [ -z $solution ]
-=======
     if [ -z "$solution" ]
->>>>>>> 44dcddaa
     then
       solution="$RepoRoot/sdk.sln"
     fi
 
-<<<<<<< HEAD
-    dotnet msbuild $RepoToolsetBuildProj /m /nologo /clp:Summary /warnaserror /v:$verbosity $logCmd /p:Configuration=$configuration /p:SolutionPath=$solution /p:Restore=$restore /p:Build=$build /p:Rebuild=$rebuild /p:Deploy=$deploy /p:Test=$test /p:Sign=$sign /p:Pack=$pack /p:CIBuild=$ci $properties
-=======
     dotnet msbuild $RepoToolsetBuildProj /m /nologo /clp:Summary /warnaserror "/v:$verbosity" $logCmd "/p:Configuration=$configuration" "/p:SolutionPath=$solution" /p:Restore=$restore /p:Build=$build /p:Rebuild=$rebuild /p:Deploy=$deploy /p:Test=$test /p:PerformanceTest=$perf /p:Sign=$sign /p:Pack=$pack /p:CIBuild=$ci "${properties[@]}"
->>>>>>> 44dcddaa
     LASTEXITCODE=$?
 
     if [ $LASTEXITCODE != 0 ]
