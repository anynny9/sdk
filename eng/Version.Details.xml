<?xml version="1.0" encoding="utf-8"?>
<Dependencies>
  <ProductDependencies>
<<<<<<< HEAD
    <Dependency Name="Microsoft.AspNetCore.Mvc.Analyzers" Version="3.0.0-preview7.19327.12">
      <Uri>https://github.com/aspnet/AspNetCore</Uri>
      <Sha>33849f3381125e697008c846ac78bd0c0fd32e29</Sha>
    </Dependency>
    <Dependency Name="Microsoft.AspNetCore.Mvc.Api.Analyzers" Version="3.0.0-preview7.19327.12">
      <Uri>https://github.com/aspnet/AspNetCore</Uri>
      <Sha>33849f3381125e697008c846ac78bd0c0fd32e29</Sha>
=======
    <Dependency Name="Microsoft.AspNetCore.Mvc.Analyzers" Version="3.0.0-preview7.19329.2">
      <Uri>https://github.com/aspnet/AspNetCore</Uri>
      <Sha>ef19361731617687698071cd8b3c64d7d68b28ac</Sha>
    </Dependency>
    <Dependency Name="Microsoft.AspNetCore.Mvc.Api.Analyzers" Version="3.0.0-preview7.19329.2">
      <Uri>https://github.com/aspnet/AspNetCore</Uri>
      <Sha>ef19361731617687698071cd8b3c64d7d68b28ac</Sha>
>>>>>>> 8a0adbb0
    </Dependency>
    <Dependency Name="Microsoft.Web.Xdt" Version="3.0.0" Pinned="true">
      <Uri>https://github.com/aspnet/xdt</Uri>
      <Sha>c01a538851a8ab1a1fbeb2e6243f391fff7587b4</Sha>
    </Dependency>
  </ProductDependencies>
  <ToolsetDependencies>
    <Dependency Name="Microsoft.DotNet.Arcade.Sdk" Version="1.0.0-beta.19328.2">
      <Uri>https://github.com/dotnet/arcade</Uri>
      <Sha>a68bcce61fa64598cbd30c00780b1f6ca8e7a9ef</Sha>
    </Dependency>
  </ToolsetDependencies>
</Dependencies><|MERGE_RESOLUTION|>--- conflicted
+++ resolved
@@ -1,15 +1,6 @@
 <?xml version="1.0" encoding="utf-8"?>
 <Dependencies>
   <ProductDependencies>
-<<<<<<< HEAD
-    <Dependency Name="Microsoft.AspNetCore.Mvc.Analyzers" Version="3.0.0-preview7.19327.12">
-      <Uri>https://github.com/aspnet/AspNetCore</Uri>
-      <Sha>33849f3381125e697008c846ac78bd0c0fd32e29</Sha>
-    </Dependency>
-    <Dependency Name="Microsoft.AspNetCore.Mvc.Api.Analyzers" Version="3.0.0-preview7.19327.12">
-      <Uri>https://github.com/aspnet/AspNetCore</Uri>
-      <Sha>33849f3381125e697008c846ac78bd0c0fd32e29</Sha>
-=======
     <Dependency Name="Microsoft.AspNetCore.Mvc.Analyzers" Version="3.0.0-preview7.19329.2">
       <Uri>https://github.com/aspnet/AspNetCore</Uri>
       <Sha>ef19361731617687698071cd8b3c64d7d68b28ac</Sha>
@@ -17,7 +8,6 @@
     <Dependency Name="Microsoft.AspNetCore.Mvc.Api.Analyzers" Version="3.0.0-preview7.19329.2">
       <Uri>https://github.com/aspnet/AspNetCore</Uri>
       <Sha>ef19361731617687698071cd8b3c64d7d68b28ac</Sha>
->>>>>>> 8a0adbb0
     </Dependency>
     <Dependency Name="Microsoft.Web.Xdt" Version="3.0.0" Pinned="true">
       <Uri>https://github.com/aspnet/xdt</Uri>
