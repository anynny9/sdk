<?xml version="1.0" encoding="utf-8"?>
<Dependencies>
  <ProductDependencies>
    <Dependency Name="Microsoft.TemplateEngine.Cli" Version="3.0.1-servicing.19476.1">
      <Uri>https://github.com/dotnet/templating</Uri>
      <Sha>a776e417c83c52908298b3767e462feae8b18b98</Sha>
    </Dependency>
<<<<<<< HEAD
    <Dependency Name="Microsoft.NETCore.App" Version="3.1.0-preview1.19459.38">
      <Uri>https://github.com/dotnet/core-setup</Uri>
      <Sha>0d6763312a2754e45d604ebdc69c8ac7e21a2187</Sha>
    </Dependency>
    <Dependency Name="Microsoft.DotNet.PlatformAbstractions" Version="3.1.0-preview1.19459.38">
      <Uri>https://github.com/dotnet/core-setup</Uri>
      <Sha>0d6763312a2754e45d604ebdc69c8ac7e21a2187</Sha>
    </Dependency>
    <Dependency Name="Microsoft.NET.HostModel" Version="3.1.0-preview1.19459.38">
      <Uri>https://github.com/dotnet/core-setup</Uri>
      <Sha>0d6763312a2754e45d604ebdc69c8ac7e21a2187</Sha>
    </Dependency>
    <Dependency Name="Microsoft.Extensions.DependencyModel" Version="3.1.0-preview1.19459.38">
      <Uri>https://github.com/dotnet/core-setup</Uri>
      <Sha>0d6763312a2754e45d604ebdc69c8ac7e21a2187</Sha>
    </Dependency>
    <Dependency Name="Microsoft.NETCore.DotNetHostResolver" Version="3.1.0-preview1.19459.38">
      <Uri>https://github.com/dotnet/core-setup</Uri>
      <Sha>0d6763312a2754e45d604ebdc69c8ac7e21a2187</Sha>
    </Dependency>
    <Dependency Name="Microsoft.AspNetCore.DeveloperCertificates.XPlat" Version="3.0.0-rc2.19461.7">
      <Uri>https://github.com/aspnet/AspNetCore</Uri>
      <Sha>33120b6093eb5ee9ecf603f56e80a6a7d5a25f07</Sha>
=======
    <Dependency Name="Microsoft.NETCore.App.Runtime.win-x64" Version="3.0.0">
      <Uri>https://github.com/dotnet/core-setup</Uri>
      <Sha>7d57652f33493fa022125b7f63aad0d70c52d810</Sha>
    </Dependency>
    <Dependency Name="Microsoft.DotNet.PlatformAbstractions" Version="3.0.0">
      <Uri>https://github.com/dotnet/core-setup</Uri>
      <Sha>7d57652f33493fa022125b7f63aad0d70c52d810</Sha>
    </Dependency>
    <Dependency Name="Microsoft.NET.HostModel" Version="3.0.0">
      <Uri>https://github.com/dotnet/core-setup</Uri>
      <Sha>7d57652f33493fa022125b7f63aad0d70c52d810</Sha>
    </Dependency>
    <Dependency Name="Microsoft.Extensions.DependencyModel" Version="3.0.0">
      <Uri>https://github.com/dotnet/core-setup</Uri>
      <Sha>7d57652f33493fa022125b7f63aad0d70c52d810</Sha>
    </Dependency>
    <Dependency Name="Microsoft.NETCore.DotNetHostResolver" Version="3.0.0">
      <Uri>https://github.com/dotnet/core-setup</Uri>
      <Sha>7d57652f33493fa022125b7f63aad0d70c52d810</Sha>
    </Dependency>
    <!-- Specific version here is not interesting, but we want Maestro to add corefx
         private feeds -->
    <Dependency Name="System.Text.Json" Version="4.6.0" CoherentParentDependency="Microsoft.NETCore.App.Runtime.win-x64">
      <Uri>https://github.com/dotnet/corefx</Uri>
      <Sha>4ac4c0367003fe3973a3648eb0715ddb0e3bbcea</Sha>
    </Dependency>
    <Dependency Name="Microsoft.AspNetCore.DeveloperCertificates.XPlat" Version="3.0.0-rc2.19475.14">
      <Uri>https://github.com/aspnet/AspNetCore</Uri>
      <Sha>f3b70774443dd39f9b96bbcc59cf7c8a6c7a8858</Sha>
>>>>>>> d264d421
    </Dependency>
  </ProductDependencies>
  <ToolsetDependencies>
    <Dependency Name="Microsoft.DotNet.Arcade.Sdk" Version="1.0.0-beta.19463.1">
      <Uri>https://github.com/dotnet/arcade</Uri>
      <Sha>372f44450f51552a8cf725acf705dc477bd8391f</Sha>
    </Dependency>
  </ToolsetDependencies>
  <ProductDependencies>
    <Dependency Name="Microsoft.NET.Sdk" Version="3.0.101-servicing.19476.2">
      <Uri>https://github.com/dotnet/sdk</Uri>
      <Sha>9cd501f50f426f24d98065d1617ee67cd4ce0d2d</Sha>
    </Dependency>
    <Dependency Name="Microsoft.DotNet.Cli.CommandLine" Version="1.0.0-preview.19208.1">
      <Uri>https://github.com/dotnet/CliCommandLineParser</Uri>
      <Sha>0e89c2116ad28e404ba56c14d1c3f938caa25a01</Sha>
    </Dependency>
    <Dependency Name="NuGet.Build.Tasks" Version="5.3.0-rtm.6251">
      <Uri>https://github.com/NuGet/NuGet.Client</Uri>
      <Sha>b75150f2f4127a77a166c9552845e86fb24a3282</Sha>
    </Dependency>
  </ProductDependencies>
</Dependencies><|MERGE_RESOLUTION|>--- conflicted
+++ resolved
@@ -5,8 +5,7 @@
       <Uri>https://github.com/dotnet/templating</Uri>
       <Sha>a776e417c83c52908298b3767e462feae8b18b98</Sha>
     </Dependency>
-<<<<<<< HEAD
-    <Dependency Name="Microsoft.NETCore.App" Version="3.1.0-preview1.19459.38">
+    <Dependency Name="Microsoft.NETCore.App.Runtime.win-x64" Version="3.1.0-preview1.19459.38">
       <Uri>https://github.com/dotnet/core-setup</Uri>
       <Sha>0d6763312a2754e45d604ebdc69c8ac7e21a2187</Sha>
     </Dependency>
@@ -26,30 +25,6 @@
       <Uri>https://github.com/dotnet/core-setup</Uri>
       <Sha>0d6763312a2754e45d604ebdc69c8ac7e21a2187</Sha>
     </Dependency>
-    <Dependency Name="Microsoft.AspNetCore.DeveloperCertificates.XPlat" Version="3.0.0-rc2.19461.7">
-      <Uri>https://github.com/aspnet/AspNetCore</Uri>
-      <Sha>33120b6093eb5ee9ecf603f56e80a6a7d5a25f07</Sha>
-=======
-    <Dependency Name="Microsoft.NETCore.App.Runtime.win-x64" Version="3.0.0">
-      <Uri>https://github.com/dotnet/core-setup</Uri>
-      <Sha>7d57652f33493fa022125b7f63aad0d70c52d810</Sha>
-    </Dependency>
-    <Dependency Name="Microsoft.DotNet.PlatformAbstractions" Version="3.0.0">
-      <Uri>https://github.com/dotnet/core-setup</Uri>
-      <Sha>7d57652f33493fa022125b7f63aad0d70c52d810</Sha>
-    </Dependency>
-    <Dependency Name="Microsoft.NET.HostModel" Version="3.0.0">
-      <Uri>https://github.com/dotnet/core-setup</Uri>
-      <Sha>7d57652f33493fa022125b7f63aad0d70c52d810</Sha>
-    </Dependency>
-    <Dependency Name="Microsoft.Extensions.DependencyModel" Version="3.0.0">
-      <Uri>https://github.com/dotnet/core-setup</Uri>
-      <Sha>7d57652f33493fa022125b7f63aad0d70c52d810</Sha>
-    </Dependency>
-    <Dependency Name="Microsoft.NETCore.DotNetHostResolver" Version="3.0.0">
-      <Uri>https://github.com/dotnet/core-setup</Uri>
-      <Sha>7d57652f33493fa022125b7f63aad0d70c52d810</Sha>
-    </Dependency>
     <!-- Specific version here is not interesting, but we want Maestro to add corefx
          private feeds -->
     <Dependency Name="System.Text.Json" Version="4.6.0" CoherentParentDependency="Microsoft.NETCore.App.Runtime.win-x64">
@@ -59,7 +34,6 @@
     <Dependency Name="Microsoft.AspNetCore.DeveloperCertificates.XPlat" Version="3.0.0-rc2.19475.14">
       <Uri>https://github.com/aspnet/AspNetCore</Uri>
       <Sha>f3b70774443dd39f9b96bbcc59cf7c8a6c7a8858</Sha>
->>>>>>> d264d421
     </Dependency>
   </ProductDependencies>
   <ToolsetDependencies>
