--- conflicted
+++ resolved
@@ -4,15 +4,8 @@
     <TargetFrameworks>net451;netcoreapp2.0</TargetFrameworks>
   </PropertyGroup>
 
-<<<<<<< HEAD
-  <ItemGroup Condition=" '$(TargetFramework)' == 'netcoreapp2.0' ">
-    <PackageReference Include="Microsoft.NETCore.App">
-      <Version>2.0.0-beta-001509-00</Version>
-    </PackageReference>
-=======
   <ItemGroup Condition=" '$(TargetFramework)' == 'netcoreapp1.0' ">
-    <PackageReference Include="Microsoft.NETCore.App" Version="1.0.3" />
->>>>>>> cc80822c
+    <PackageReference Include="Microsoft.NETCore.App" Version="2.0.0-beta-001509-00" />
   </ItemGroup>
 
 </Project>