--- conflicted
+++ resolved
@@ -6,14 +6,7 @@
   </PropertyGroup>
 
   <ItemGroup>
-<<<<<<< HEAD
-    <PackageReference Include="ToolWithOutputName">
-      <Version>1.0.0</Version>
-    </PackageReference>
-=======
     <PackageReference Include="ToolWithOutputName" Version="1.0.0" />
-    <PackageReference Include="Microsoft.NETCore.App" Version="1.0.3" />
->>>>>>> cc80822c
   </ItemGroup>
 
   <ItemGroup>
