﻿// Copyright (c) .NET Foundation and contributors. All rights reserved.
// Licensed under the MIT license. See LICENSE file in the project root for full license information.

using System;
using System.Collections.Generic;
using System.IO;
using System.Linq;
using NuGet.Packaging.Core;
using NuGet.ProjectModel;

namespace Microsoft.NETCore.Build.Tasks
{
    internal static class NuGetUtils
    {
        public static bool IsPlaceholderFile(string path)
        {
            return string.Equals(Path.GetFileName(path), PackagingCoreConstants.EmptyFolder, StringComparison.Ordinal);
        }

        public static IEnumerable<string> FilterPlaceHolderFiles(this IEnumerable<string> files)
        {
            return files.Where(f => !IsPlaceholderFile(f));
        }

<<<<<<< HEAD
        public static string GetLockFileLanguageName(string projectLanguage)
        {
            switch (projectLanguage)
            {
                case "C#": return "cs";
                case "F#": return "fs";
                default: return projectLanguage?.ToLowerInvariant();
            }
=======
        public static IEnumerable<LockFileItem> FilterPlaceHolderFiles(this IEnumerable<LockFileItem> files)
        {
            return files.Where(f => !IsPlaceholderFile(f.Path));
>>>>>>> f0531f41
        }
    }
}<|MERGE_RESOLUTION|>--- conflicted
+++ resolved
@@ -22,7 +22,11 @@
             return files.Where(f => !IsPlaceholderFile(f));
         }
 
-<<<<<<< HEAD
+        public static IEnumerable<LockFileItem> FilterPlaceHolderFiles(this IEnumerable<LockFileItem> files)
+        {
+            return files.Where(f => !IsPlaceholderFile(f.Path));
+        }
+
         public static string GetLockFileLanguageName(string projectLanguage)
         {
             switch (projectLanguage)
@@ -31,11 +35,6 @@
                 case "F#": return "fs";
                 default: return projectLanguage?.ToLowerInvariant();
             }
-=======
-        public static IEnumerable<LockFileItem> FilterPlaceHolderFiles(this IEnumerable<LockFileItem> files)
-        {
-            return files.Where(f => !IsPlaceholderFile(f.Path));
->>>>>>> f0531f41
         }
     }
 }