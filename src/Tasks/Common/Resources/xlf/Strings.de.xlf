--- conflicted
+++ resolved
@@ -357,17 +357,15 @@
         <target state="translated">Sie arbeiten mit einer Vorschauversion des .NET Core SDK. Sie können die SDK-Version über eine Datei "global.json" im aktuellen Projekt definieren. Weitere Informationen finden Sie unter https://go.microsoft.com/fwlink/?linkid=869452.</target>
         <note />
       </trans-unit>
-<<<<<<< HEAD
-      <trans-unit id="ProjectContainsObsoleteDotNetCliTool">
-        <source>Using DotNetCliToolReference to reference '{0}' is obsolete and can be removed from this project. This tool is bundled by default in the .NET Core SDK.</source>
-        <target state="new">Using DotNetCliToolReference to reference '{0}' is obsolete and can be removed from this project. This tool is bundled by default in the .NET Core SDK.</target>
-        <note />
-=======
       <trans-unit id="InvalidItemSpecToUse">
         <source>Invalid value for ItemSpecToUse parameter: '{0}'.  This property must be blank or set to 'Left' or 'Right'</source>
         <target state="new">Invalid value for ItemSpecToUse parameter: '{0}'.  This property must be blank or set to 'Left' or 'Right'</target>
         <note>The following are names of parameters or literal values and should not be translated: ItemSpecToUse, Left, Right</note>
->>>>>>> e9ebf32c
+      </trans-unit>
+      <trans-unit id="ProjectContainsObsoleteDotNetCliTool">
+        <source>Using DotNetCliToolReference to reference '{0}' is obsolete and can be removed from this project. This tool is bundled by default in the .NET Core SDK.</source>
+        <target state="new">Using DotNetCliToolReference to reference '{0}' is obsolete and can be removed from this project. This tool is bundled by default in the .NET Core SDK.</target>
+        <note />
       </trans-unit>
     </body>
   </file>
