﻿<Project Sdk="Microsoft.NET.Sdk">

  <PropertyGroup>
    <OutputType>Exe</OutputType>
    <TargetFramework>netcoreapp1.0</TargetFramework>
  </PropertyGroup>

  <ItemGroup>
<<<<<<< HEAD
    <Compile Include="**\*.cs" />
    <EmbeddedResource Include="**\*.resx" />
=======
    <PackageReference Include="Microsoft.NETCore.App" Version="1.0.1" />
>>>>>>> 42ce640c
  </ItemGroup>

</Project><|MERGE_RESOLUTION|>--- conflicted
+++ resolved
@@ -6,12 +6,4 @@
   </PropertyGroup>
 
   <ItemGroup>
-<<<<<<< HEAD
-    <Compile Include="**\*.cs" />
-    <EmbeddedResource Include="**\*.resx" />
-=======
-    <PackageReference Include="Microsoft.NETCore.App" Version="1.0.1" />
->>>>>>> 42ce640c
-  </ItemGroup>
-
 </Project>