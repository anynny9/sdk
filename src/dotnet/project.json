{
  "version": "1.0.0-preview3-*",
  "buildOptions": {
    "emitEntryPoint": true,
    "embed": {
      "include": [
        "commands/dotnet-new/CSharp_Console.zip",
        "commands/dotnet-new/CSharp_Lib.zip",
        "commands/dotnet-new/CSharp_MSBuild.zip",
        "commands/dotnet-new/CSharp_xunittest.zip",
        "commands/dotnet-new/CSharp_Web.zip",
<<<<<<< HEAD
        "commands/dotnet-new/CSharp_nunittest.zip",
=======
>>>>>>> 635cf40e
        "commands/dotnet-new/FSharp_Console.zip",
        "commands/dotnet-new/FSharp_Lib.zip"
      ]
    },
    "compile": {
      "exclude": [
        "commands/dotnet-new/CSharp_Console/**",
        "commands/dotnet-new/FSharp_Console/**",
        "commands/dotnet-new/CSharp_Web/**",
        "commands/dotnet-new/CSharp_Lib/**",
<<<<<<< HEAD
        "commands/dotnet-new/CSharp_MSBuild/**",
        "commands/dotnet-new/FSharp_Lib/**",
        "commands/dotnet-new/CSharp_xunittest/**",
        "commands/dotnet-new/CSharp_nunittest/**"
=======
        "commands/dotnet-new/FSharp_Lib/**",
        "commands/dotnet-new/CSharp_xunittest/**"
>>>>>>> 635cf40e
      ]
    }
  },
  "dependencies": {
    "Newtonsoft.Json": "9.0.1",
    "System.Text.Encoding.CodePages": "4.0.1",
    "System.Diagnostics.FileVersionInfo": "4.0.0",
    "Microsoft.ApplicationInsights": "2.0.0",
    "Microsoft.DotNet.ProjectModel": {
      "target": "project"
    },
    "Microsoft.DotNet.Compiler.Common": {
      "target": "project"
    },
    "Microsoft.DotNet.Cli.Utils": {
      "target": "project"
    },
    "Microsoft.Extensions.Testing.Abstractions": {
      "target": "project"
    },
    "Microsoft.DotNet.Configurer": {
      "target": "project"
    },
    "Microsoft.DotNet.ProjectJsonMigration": {
      "target": "project"
    },
    "Microsoft.DotNet.Tools.Test": {
      "target": "project"
    },
    "Microsoft.NETCore.App": {
      "type": "platform",
      "version": "1.0.1"
    },
    "System.Diagnostics.TraceSource": "4.0.0",
    "System.Diagnostics.TextWriterTraceListener": "4.0.0",
    "System.Resources.Writer": "4.0.0",
    "System.Runtime.Serialization.Primitives": "4.1.1",
    "System.Private.DataContractSerialization": "4.1.1",
    "System.Text.RegularExpressions": "4.1.0",
    "Microsoft.Win32.Registry": {
      "version": "4.0.0",
      "exclude": "compile"
    },

    "Microsoft.Build": "0.1.0-preview-00033-160829",
    "Microsoft.Build.Framework": "0.1.0-preview-00033-160829",

    "Microsoft.DotNet.PlatformAbstractions": "1.0.1-beta-000933"
  },
  "frameworks": {
    "netcoreapp1.0": {
      "imports": [
        "dnxcore50",
        "netstandardapp1.5",
        "portable-net45+win8",
        "portable-net45+wp80+win8+wpa81+dnxcore50"
      ]
    }
  }
}<|MERGE_RESOLUTION|>--- conflicted
+++ resolved
@@ -9,10 +9,7 @@
         "commands/dotnet-new/CSharp_MSBuild.zip",
         "commands/dotnet-new/CSharp_xunittest.zip",
         "commands/dotnet-new/CSharp_Web.zip",
-<<<<<<< HEAD
         "commands/dotnet-new/CSharp_nunittest.zip",
-=======
->>>>>>> 635cf40e
         "commands/dotnet-new/FSharp_Console.zip",
         "commands/dotnet-new/FSharp_Lib.zip"
       ]
@@ -23,15 +20,10 @@
         "commands/dotnet-new/FSharp_Console/**",
         "commands/dotnet-new/CSharp_Web/**",
         "commands/dotnet-new/CSharp_Lib/**",
-<<<<<<< HEAD
         "commands/dotnet-new/CSharp_MSBuild/**",
         "commands/dotnet-new/FSharp_Lib/**",
         "commands/dotnet-new/CSharp_xunittest/**",
         "commands/dotnet-new/CSharp_nunittest/**"
-=======
-        "commands/dotnet-new/FSharp_Lib/**",
-        "commands/dotnet-new/CSharp_xunittest/**"
->>>>>>> 635cf40e
       ]
     }
   },
