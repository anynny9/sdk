// Copyright (c) .NET Foundation and contributors. All rights reserved.
// Licensed under the MIT license. See LICENSE file in the project root for full license information.

using System;
using System.IO;
using System.Linq;
using FluentAssertions;
using Microsoft.DotNet.Cli.Utils;
using Microsoft.DotNet.TestFramework;
using Microsoft.DotNet.Tools.Test.Utilities;
using NuGet.Frameworks;
using NuGet.ProjectModel;
using NuGet.Versioning;
using Xunit;
using Microsoft.DotNet.Tools.Tests.Utilities;

namespace Microsoft.DotNet.Tests
{
    public class GivenAProjectToolsCommandResolver : TestBase
    {
        private static readonly NuGetFramework s_toolPackageFramework =
            NuGetFrameworks.NetCoreApp22;

        private const string TestProjectName = "AppWithToolDependency";

        [Fact]
        public void ItReturnsNullWhenCommandNameIsNull()
        {
            var projectToolsCommandResolver = SetupProjectToolsCommandResolver();

            var commandResolverArguments = new CommandResolverArguments()
            {
                CommandName = null,
                CommandArguments = new string[] { "" },
                ProjectDirectory = "/some/directory"
            };

            var result = projectToolsCommandResolver.Resolve(commandResolverArguments);

            result.Should().BeNull();
        }

        [Fact]
        public void ItReturnsNullWhenProjectDirectoryIsNull()
        {
            var projectToolsCommandResolver = SetupProjectToolsCommandResolver();

            var commandResolverArguments = new CommandResolverArguments()
            {
                CommandName = "command",
                CommandArguments = new string[] { "" },
                ProjectDirectory = null
            };

            var result = projectToolsCommandResolver.Resolve(commandResolverArguments);

            result.Should().BeNull();
        }

        [Fact]
        public void ItReturnsNullWhenProjectDirectoryDoesNotContainAProjectFile()
        {
            var projectToolsCommandResolver = SetupProjectToolsCommandResolver();

            var projectDirectory = TestAssets.CreateTestDirectory();

            var commandResolverArguments = new CommandResolverArguments()
            {
                CommandName = "command",
                CommandArguments = new string[] { "" },
                ProjectDirectory = projectDirectory.Root.FullName
            };

            var result = projectToolsCommandResolver.Resolve(commandResolverArguments);

            result.Should().BeNull();
        }

        [Fact]
        public void ItReturnsNullWhenCommandNameDoesNotExistInProjectTools()
        {
            var projectToolsCommandResolver = SetupProjectToolsCommandResolver();

            var testInstance = TestAssets.Get(TestProjectName)
                .CreateInstance()
                .WithSourceFiles()
                .WithRestoreFiles();

            var commandResolverArguments = new CommandResolverArguments()
            {
                CommandName = "nonexistent-command",
                CommandArguments = null,
                ProjectDirectory = testInstance.Root.FullName
            };

            var result = projectToolsCommandResolver.Resolve(commandResolverArguments);

            result.Should().BeNull();
        }

        [Fact]
        public void ItReturnsACommandSpecWithDOTNETAsFileNameAndCommandNameInArgsWhenCommandNameExistsInProjectTools()
        {
            var projectToolsCommandResolver = SetupProjectToolsCommandResolver();

            var testInstance = TestAssets.Get(TestProjectName)
                .CreateInstance()
                .WithSourceFiles()
                .WithRestoreFiles();

            var commandResolverArguments = new CommandResolverArguments()
            {
                CommandName = "dotnet-portable",
                CommandArguments = null,
                ProjectDirectory = testInstance.Root.FullName
            };

            var result = projectToolsCommandResolver.Resolve(commandResolverArguments);

            result.Should().NotBeNull();

            var commandFile = Path.GetFileNameWithoutExtension(result.Path);

            commandFile.Should().Be("dotnet");

            result.Args.Should().Contain(commandResolverArguments.CommandName);
        }

        [Fact]
        public void ItEscapesCommandArgumentsWhenReturningACommandSpec()
        {
            var projectToolsCommandResolver = SetupProjectToolsCommandResolver();

            var testInstance = TestAssets.Get(TestProjectName)
                .CreateInstance()
                .WithSourceFiles()
                .WithRestoreFiles();

            var commandResolverArguments = new CommandResolverArguments()
            {
                CommandName = "dotnet-portable",
                CommandArguments = new[] { "arg with space" },
                ProjectDirectory = testInstance.Root.FullName
            };

            var result = projectToolsCommandResolver.Resolve(commandResolverArguments);

            result.Should().NotBeNull("Because the command is a project tool dependency");
            result.Args.Should().Contain("\"arg with space\"");
        }

        [Fact]
        public void ItReturnsACommandSpecWithArgsContainingCommandPathWhenReturningACommandSpecAndCommandArgumentsAreNull()
        {
            var projectToolsCommandResolver = SetupProjectToolsCommandResolver();

            var testInstance = TestAssets.Get(TestProjectName)
                .CreateInstance()
                .WithSourceFiles()
                .WithRestoreFiles();

            var commandResolverArguments = new CommandResolverArguments()
            {
                CommandName = "dotnet-portable",
                CommandArguments = null,
                ProjectDirectory = testInstance.Root.FullName
            };

            var result = projectToolsCommandResolver.Resolve(commandResolverArguments);

            result.Should().NotBeNull();

            var commandPath = result.Args.Trim('"');
            commandPath.Should().Contain("dotnet-portable.dll");
        }

        [Fact]
        public void ItReturnsACommandSpecWithArgsContainingCommandPathWhenInvokingAToolReferencedWithADifferentCasing()
        {
            var projectToolsCommandResolver = SetupProjectToolsCommandResolver();

            var testInstance = TestAssets.Get(TestProjectName)
                .CreateInstance()
                .WithSourceFiles()
                .WithRestoreFiles();

            var commandResolverArguments = new CommandResolverArguments()
            {
                CommandName = "dotnet-prefercliruntime",
                CommandArguments = null,
                ProjectDirectory = testInstance.Root.FullName
            };

            var result = projectToolsCommandResolver.Resolve(commandResolverArguments);

            result.Should().NotBeNull();

            var commandPath = result.Args.Trim('"');
            commandPath.Should().Contain("dotnet-prefercliruntime.dll");
        }

        [Fact]
        public void ItWritesADepsJsonFileNextToTheLockfile()
        {
            var projectToolsCommandResolver = SetupProjectToolsCommandResolver();

            var testInstance = TestAssets.Get(TestProjectName)
                .CreateInstance()
                .WithSourceFiles()
                .WithRestoreFiles();

            var commandResolverArguments = new CommandResolverArguments()
            {
                CommandName = "dotnet-portable",
                CommandArguments = null,
                ProjectDirectory = testInstance.Root.FullName
            };

            var repoDirectoriesProvider = new RepoDirectoriesProvider();

            var nugetPackagesRoot = repoDirectoriesProvider.NugetPackages;

            var toolPathCalculator = new ToolPathCalculator(nugetPackagesRoot);

            var lockFilePath = toolPathCalculator.GetLockFilePath(
                "dotnet-portable",
                new NuGetVersion("1.0.0"),
                s_toolPackageFramework);

            var directory = Path.GetDirectoryName(lockFilePath);

            var depsJsonFile = Directory
                .EnumerateFiles(directory)
                .FirstOrDefault(p => Path.GetFileName(p).EndsWith(FileNameSuffixes.DepsJson));

            if (depsJsonFile != null)
            {
                File.Delete(depsJsonFile);
            }

            var result = projectToolsCommandResolver.Resolve(commandResolverArguments);

            result.Should().NotBeNull();

            new DirectoryInfo(directory)
                .Should().HaveFilesMatching("*.deps.json", SearchOption.TopDirectoryOnly);
        }

        [Fact]
        public void GenerateDepsJsonMethodDoesntOverwriteWhenDepsFileAlreadyExists()
        {
            var testInstance = TestAssets.Get(TestProjectName)
                .CreateInstance()
                .WithSourceFiles()
                .WithRestoreFiles();

            var repoDirectoriesProvider = new RepoDirectoriesProvider();

            var nugetPackagesRoot = repoDirectoriesProvider.NugetPackages;

            var toolPathCalculator = new ToolPathCalculator(nugetPackagesRoot);

            var lockFilePath = toolPathCalculator.GetLockFilePath(
                "dotnet-portable",
                new NuGetVersion("1.0.0"),
                s_toolPackageFramework);

            var lockFile = new LockFileFormat().Read(lockFilePath);

            // NOTE: We must not use the real deps.json path here as it will interfere with tests running in parallel.
            var depsJsonFile = Path.GetTempFileName();
            File.WriteAllText(depsJsonFile, "temp");

            var projectToolsCommandResolver = SetupProjectToolsCommandResolver();
            projectToolsCommandResolver.GenerateDepsJsonFile(
                lockFile,
                s_toolPackageFramework,
                depsJsonFile,
                new SingleProjectInfo("dotnet-portable", "1.0.0", Enumerable.Empty<ResourceAssemblyInfo>()),
                GetToolDepsJsonGeneratorProject());

            File.ReadAllText(depsJsonFile).Should().Be("temp");
            File.Delete(depsJsonFile);
        }

        [Fact]
        public void ItAddsFxVersionAsAParamWhenTheToolHasThePrefercliruntimeFile()
        {
            var projectToolsCommandResolver = SetupProjectToolsCommandResolver();

            var testInstance = TestAssets.Get("MSBuildTestApp")
                .CreateInstance()
                .WithSourceFiles()
                .WithRestoreFiles();

            var commandResolverArguments = new CommandResolverArguments()
            {
                CommandName = "dotnet-prefercliruntime",
                CommandArguments = null,
                ProjectDirectory = testInstance.Root.FullName
            };

            var result = projectToolsCommandResolver.Resolve(commandResolverArguments);

            result.Should().NotBeNull();

<<<<<<< HEAD
            result.Args.Should().Contain("--fx-version 2.1");
=======
            result.Args.Should().Contain("--fx-version 2.2.0");
>>>>>>> 1f2ad7c3
        }

        [Fact]
        public void ItDoesNotAddFxVersionAsAParamWhenTheToolDoesNotHaveThePrefercliruntimeFile()
        {
            var projectToolsCommandResolver = SetupProjectToolsCommandResolver();

            var testInstance = TestAssets.Get(TestProjectName)
                .CreateInstance()
                .WithSourceFiles()
                .WithRestoreFiles();

            var commandResolverArguments = new CommandResolverArguments()
            {
                CommandName = "dotnet-portable",
                CommandArguments = null,
                ProjectDirectory = testInstance.Root.FullName
            };

            var result = projectToolsCommandResolver.Resolve(commandResolverArguments);

            result.Should().NotBeNull();

            result.Args.Should().NotContain("--fx-version");
        }

        [Fact]
        public void ItFindsToolsLocatedInTheNuGetFallbackFolder()
        {
            var projectToolsCommandResolver = SetupProjectToolsCommandResolver();

            var testInstance = TestAssets.Get("AppWithFallbackFolderToolDependency")
                .CreateInstance()
                .WithSourceFiles()
                .WithNuGetConfig(new RepoDirectoriesProvider().TestPackages);
            var testProjectDirectory = testInstance.Root.FullName;
            var fallbackFolder = Path.Combine(testProjectDirectory, "fallbackFolder");

            PopulateFallbackFolder(testProjectDirectory, fallbackFolder);

            var nugetConfig = UseNuGetConfigWithFallbackFolder(testInstance, fallbackFolder);

            new RestoreCommand()
                .WithWorkingDirectory(testProjectDirectory)
                .Execute($"--configfile {nugetConfig}")
                .Should()
                .Pass();

            var commandResolverArguments = new CommandResolverArguments()
            {
                CommandName = "dotnet-fallbackfoldertool",
                CommandArguments = null,
                ProjectDirectory = testProjectDirectory
            };

            var result = projectToolsCommandResolver.Resolve(commandResolverArguments);

            result.Should().NotBeNull();

            var commandPath = result.Args.Trim('"');
            commandPath.Should().Contain(Path.Combine(
                fallbackFolder,
                "dotnet-fallbackfoldertool",
                "1.0.0",
                "lib",
                "netcoreapp2.2",
                "dotnet-fallbackfoldertool.dll"));
        }

        [Fact]
        public void ItShowsAnErrorWhenTheToolDllIsNotFound()
        {
            var projectToolsCommandResolver = SetupProjectToolsCommandResolver();

            var testInstance = TestAssets.Get("AppWithFallbackFolderToolDependency")
                .CreateInstance()
                .WithSourceFiles()
                .WithNuGetConfig(new RepoDirectoriesProvider().TestPackages);
            var testProjectDirectory = testInstance.Root.FullName;
            var fallbackFolder = Path.Combine(testProjectDirectory, "fallbackFolder");

            PopulateFallbackFolder(testProjectDirectory, fallbackFolder);

            var nugetConfig = UseNuGetConfigWithFallbackFolder(testInstance, fallbackFolder);

            new RestoreCommand()
                .WithWorkingDirectory(testProjectDirectory)
                .Execute($"--configfile {nugetConfig}")
                .Should()
                .Pass();

            Directory.Delete(Path.Combine(fallbackFolder, "dotnet-fallbackfoldertool"), true);

            var commandResolverArguments = new CommandResolverArguments()
            {
                CommandName = "dotnet-fallbackfoldertool",
                CommandArguments = null,
                ProjectDirectory = testProjectDirectory
            };

            Action action = () => projectToolsCommandResolver.Resolve(commandResolverArguments);

            action.ShouldThrow<GracefulException>().WithMessage(
                string.Format(LocalizableStrings.CommandAssembliesNotFound, "dotnet-fallbackfoldertool"));
        }

        private void PopulateFallbackFolder(string testProjectDirectory, string fallbackFolder)
        {
            var nugetConfigPath = Path.Combine(testProjectDirectory, "NuGet.Config");
            new RestoreCommand()
                .WithWorkingDirectory(testProjectDirectory)
                .Execute($"--configfile {nugetConfigPath} --packages {fallbackFolder}")
                .Should()
                .Pass();

            Directory.Delete(Path.Combine(fallbackFolder, ".tools"), true);
        }

        private string UseNuGetConfigWithFallbackFolder(TestAssetInstance testInstance, string fallbackFolder)
        {
            var nugetConfig = testInstance.Root.GetFile("NuGet.Config").FullName;
            File.WriteAllText(
                nugetConfig,
                $@"<?xml version=""1.0"" encoding=""utf-8""?>
                <configuration>
                  <fallbackPackageFolders>
                        <add key=""MachineWide"" value=""{fallbackFolder}""/>
                    </fallbackPackageFolders>
                </configuration>
                ");

            return nugetConfig;
        }

        private ProjectToolsCommandResolver SetupProjectToolsCommandResolver()
        {
            Environment.SetEnvironmentVariable(
                Constants.MSBUILD_EXE_PATH,
                Path.Combine(new RepoDirectoriesProvider().Stage2Sdk, "MSBuild.dll"));

            var packagedCommandSpecFactory = new PackagedCommandSpecFactoryWithCliRuntime();

            var projectToolsCommandResolver =
                new ProjectToolsCommandResolver(packagedCommandSpecFactory, new EnvironmentProvider());

            return projectToolsCommandResolver;
        }

        private string GetToolDepsJsonGeneratorProject()
        {
            //  When using the product, the ToolDepsJsonGeneratorProject property is used to get this path, but for testing
            //  we'll hard code the path inside the SDK since we don't have a project to evaluate here
            return Path.Combine(new RepoDirectoriesProvider().Stage2Sdk, "Sdks", "Microsoft.NET.Sdk", "targets", "GenerateDeps", "GenerateDeps.proj");
        }
    }
}<|MERGE_RESOLUTION|>--- conflicted
+++ resolved
@@ -304,11 +304,7 @@
 
             result.Should().NotBeNull();
 
-<<<<<<< HEAD
-            result.Args.Should().Contain("--fx-version 2.1");
-=======
             result.Args.Should().Contain("--fx-version 2.2.0");
->>>>>>> 1f2ad7c3
         }
 
         [Fact]
