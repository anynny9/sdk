--- conflicted
+++ resolved
@@ -1,10 +1,6 @@
 {
   "tools": {
-<<<<<<< HEAD
-    "dotnet": "3.0.101-servicing-014327",
-=======
     "dotnet": "3.1.100-preview2-014540",
->>>>>>> 33481244
     "vs-opt": {
       "version": "15.9"
     }
