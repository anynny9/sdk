--- conflicted
+++ resolved
@@ -1,10 +1,6 @@
 {
   "tools": {
-<<<<<<< HEAD
     "dotnet": "3.0.100-preview7-012712",
-=======
-    "dotnet": "3.0.100-preview7-012639",
->>>>>>> ef7932d0
     "vs-opt": {
       "version": "15.9"
     }
