@echo off
<<<<<<< HEAD
powershell -NoLogo -NoProfile -ExecutionPolicy ByPass %~dp0build\build.ps1 -build -restore -log %*
=======
powershell -NoLogo -NoProfile -ExecutionPolicy ByPass -Command "& """%~dp0build\build.ps1""" -build -restore -log %*"
>>>>>>> 44dcddaa
exit /b %ErrorLevel%<|MERGE_RESOLUTION|>--- conflicted
+++ resolved
@@ -1,7 +1,3 @@
 @echo off
-<<<<<<< HEAD
-powershell -NoLogo -NoProfile -ExecutionPolicy ByPass %~dp0build\build.ps1 -build -restore -log %*
-=======
 powershell -NoLogo -NoProfile -ExecutionPolicy ByPass -Command "& """%~dp0build\build.ps1""" -build -restore -log %*"
->>>>>>> 44dcddaa
 exit /b %ErrorLevel%